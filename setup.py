from setuptools import setup, find_packages

setup(
    name='bleach',
<<<<<<< HEAD
    version='1.2',
=======
    version='1.2.2',
>>>>>>> 546089d8
    description='An easy whitelist-based HTML-sanitizing tool.',
    long_description=open('README.rst').read(),
    author='James Socol',
    author_email='me@jamessocol.com',
    url='http://github.com/jsocol/bleach',
    license='BSD',
    packages=find_packages(),
    include_package_data=True,
    package_data={'': ['README.rst']},
    zip_safe=False,
    install_requires=['html5lib==0.95'],
    classifiers=[
        'Development Status :: 4 - Beta',
        'Environment :: Web Environment',
        'Environment :: Web Environment :: Mozilla',
        'Intended Audience :: Developers',
        'License :: OSI Approved :: BSD License',
        'Operating System :: OS Independent',
        'Programming Language :: Python',
        'Topic :: Software Development :: Libraries :: Python Modules',
    ]
)<|MERGE_RESOLUTION|>--- conflicted
+++ resolved
@@ -2,11 +2,7 @@
 
 setup(
     name='bleach',
-<<<<<<< HEAD
-    version='1.2',
-=======
     version='1.2.2',
->>>>>>> 546089d8
     description='An easy whitelist-based HTML-sanitizing tool.',
     long_description=open('README.rst').read(),
     author='James Socol',
